"""
Abstractions for the WebFinger protocol
"""

from typing import Any
<<<<<<< HEAD
from urllib.parse import urlparse, quote
=======
from urllib.parse import quote, urlparse

>>>>>>> 15d1e4fe
import httpx

from feditest.protocols.web import WebClient, WebServer
from feditest.utils import account_id_validate

class WebFingerServer(WebServer):
    """
    A Node that acts as a WebFinger server.
    """
    def obtain_account_identifier(self, nickname: str = None) -> str:
        """
        Return the identifier of an existing or newly created account on this
        Node that a client is supposed to be able to perform WebFinger resolution on.
        The identifier is of the form ``acct:foo@bar.com``.
        nickname: refer to this account by this nickname; used to disambiguate multiple accounts on the same server
        return: the identifier
        """

        # TODO
        account_id_validate = None
  
        if nickname:
            return self.node_driver.prompt_user(
                    f'Please enter the URI of an existing or new account for {nickname} at node {self._rolename} (e.g. "acct:testuser@example.local" )',
                    account_id_validate )

        return self.node_driver.prompt_user(
                f'Please enter the URI of an existing or new account at node {self._rolename} (e.g. "acct:testuser@example.local" )',
                account_id_validate )


    def obtain_non_existing_account_identifier(self, nickname: str = None ) ->str:
        """
        Return the identifier of an account that does not exist on this Node, but that
        nevertheless follows the rules for identifiers of this Node.
        The identifier is of the form ``foo@bar.com``.
        nickname: refer to this account by this nickname; used to disambiguate multiple accounts on the same server
        return: the identifier
        """
        # TODO
        account_id_validate = None

        if nickname:
            return self.node_driver.prompt_user(
                f'Please enter the URI of an non-existing account for {nickname} at node {self._rolename} (e.g. "acct:does-not-exist@example.local" )',
                account_id_validate )

        return self.node_driver.prompt_user(
            f'Please enter the URI of an non-existing account at node {self._rolename} (e.g. "acct:does-not-exist@example.local" )',
            account_id_validate )


class WebFingerClient(WebClient):
    """
    A Node that acts as a WebFinger client.
    """
    def perform_webfinger_query_for(self, resource_uri: str) -> dict[str,Any]:
        """
        Make this Node perform a WebFinger query for the provided resource_uri.
        The resource_uri must be a valid, absolute URI, such as 'acct:foo@bar.com` or
        'https://example.com/aabc' (not escaped).
        Return a dict that is the parsed form of the JRD or throws an exception
        """
        return self.node_driver.prompt_user(
            f'Please take an action at node {self._rolename} that makes it perform a WebFinger query on URI {resource_uri}' )


    def construct_webfinger_uri_for(self, resource_uri: str) -> str:
        """
        Helper method to construct the WebFinger URI from a resource URI
        """
        parsed_resource_uri = urlparse(resource_uri)
        match parsed_resource_uri.scheme:
            case 'acct':
                _, hostname = parsed_resource_uri.path.split('@', maxsplit=1) # 1: number of splits, not number of elements

            case 'http':
                hostname = parsed_resource_uri.netloc

            case 'https':
                hostname = parsed_resource_uri.netloc

            case _:
                raise WebFingerClient.UnsupportedUriSchemeError(resource_uri)

        if not hostname:
            raise WebFingerClient.CannotDetermineWebfingerHost(resource_uri)

        uri = f"https://{hostname}/.well-known/webfinger?resource={quote(resource_uri)}"
        return uri


    class UnknownResourceException(RuntimeError):
        """
        Raised when a WebFinger query results in a 404 because the resource cannot be
        found by the server.
        resource_uri: URI of the resource
        http_response: the underlying Response object
        """
        def __init__(self, resource_uri: str, http_response: httpx.Response):
            self.resource_uri = resource_uri
            self.http_response = http_response


    class UnsupportedUriSchemeError(RuntimeError):
        """
        Raised when a WebFinger resource uses a scheme other than http, https, accct
        """
        def __init__(self, resource_uri: str):
            self.resource_uri = resource_uri


    class InvalidUriError(RuntimeError):
        """
        Raised when a Uri could not be parsed.
        """
        def __init__(self, resource_uri: str):
            self.resource_uri = resource_uri


    class CannotDetermineWebfingerHost(RuntimeError):
        """
        Raised when the WebFinger host could not be determined.
        """
        def __init__(self, resource_uri: str):
            self.resource_uri = resource_uri<|MERGE_RESOLUTION|>--- conflicted
+++ resolved
@@ -3,12 +3,7 @@
 """
 
 from typing import Any
-<<<<<<< HEAD
-from urllib.parse import urlparse, quote
-=======
 from urllib.parse import quote, urlparse
-
->>>>>>> 15d1e4fe
 import httpx
 
 from feditest.protocols.web import WebClient, WebServer
@@ -27,9 +22,6 @@
         return: the identifier
         """
 
-        # TODO
-        account_id_validate = None
-  
         if nickname:
             return self.node_driver.prompt_user(
                     f'Please enter the URI of an existing or new account for {nickname} at node {self._rolename} (e.g. "acct:testuser@example.local" )',
@@ -48,8 +40,6 @@
         nickname: refer to this account by this nickname; used to disambiguate multiple accounts on the same server
         return: the identifier
         """
-        # TODO
-        account_id_validate = None
 
         if nickname:
             return self.node_driver.prompt_user(
