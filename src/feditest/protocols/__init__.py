--- conflicted
+++ resolved
@@ -22,17 +22,10 @@
     so FediTest can control and observe what it needs to when attempting to
     participate with the respective protocol.
     """
-<<<<<<< HEAD
     def __init__(self, rolename: str, parameters: dict[str,Any], node_driver: 'NodeDriver'):
         """
         rolename: name of the role in the constellation
         parameters: parameters for this Node. Always provided, even if empty
-=======
-    def __init__(self, rolename: str, parameters: dict[str,Any] | None, node_driver: 'NodeDriver') -> None:
-        """
-        rolename: name of the role in the constellation
-        parameters: parameters for this Node, if any
->>>>>>> b40d9955
         node_driver: the NodeDriver that provisioned this Node
         """
         self._rolename = rolename
@@ -40,7 +33,6 @@
         self._node_driver = node_driver
 
 
-<<<<<<< HEAD
     @property
     def rolename(self):
         return self._rolename
@@ -49,18 +41,6 @@
     @property
     def hostname(self):
         return self._parameters.get('hostname')
-=======
-    def rolename(self) -> str | None:
-        return self._rolename
-
-
-    def hostname(self) -> str | None:
-        return self._parameters.get('hostname')
-
-
-    def parameter(self, name: str) -> str | None:
-        return self._parameters.get(name)
->>>>>>> b40d9955
 
 
     @property
@@ -81,7 +61,6 @@
 
 
     @final
-<<<<<<< HEAD
     def provision_node(self, rolename: str, parameters: dict[str,Any]) -> Node:
         """
         Instantiate a Node
@@ -90,16 +69,6 @@
         """
         if rolename is None:
             raise NodeSpecificationInvalidError(self, 'rolename', 'rolename must be given')
-=======
-    def provision_node(self, rolename: str, parameters: dict[str,Any] | None = None) -> Node:
-        """
-        Instantiate a Node
-        rolename: the name of this Node in the constellation
-        parameters: parameters for the Node, if any
-        """
-        if rolename is None:
-            raise Exception("rolename must be given")
->>>>>>> b40d9955
         ret = self._provision_node(rolename, parameters)
         return ret
 
@@ -115,11 +84,7 @@
         self._unprovision_node(node)
 
 
-<<<<<<< HEAD
     def _provision_node(self, rolename: str, parameters: dict[str,Any]) -> Node:
-=======
-    def _provision_node(self, rolename: str, parameters: dict[str,Any] | None) -> Node:
->>>>>>> b40d9955
         """
         The factory method for Node. Any subclass of NodeDriver should also
         override this and return a more specific subclass of IUT.
@@ -156,7 +121,6 @@
             print(f'INPUT ERROR: invalid input, try again. Was: "{ ret}"')
 
 
-<<<<<<< HEAD
 class NotImplementedByNodeError(RuntimeError):
     """
     This exception is raised when a Node cannot perform a certain operation because it
@@ -167,9 +131,6 @@
 
 
 class NotImplementedByNodeDriverError(RuntimeError):
-=======
-class NotImplementedByDriverError(RuntimeError):
->>>>>>> b40d9955
     """
     This exception is raised when a Node cannot perform a certain operation because it
     has not been implemented in this subtype of Node.
