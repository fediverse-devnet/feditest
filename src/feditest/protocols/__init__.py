--- conflicted
+++ resolved
@@ -22,53 +22,54 @@
     so FediTest can control and observe what it needs to when attempting to
     participate with the respective protocol.
     """
-    def __init__(self, rolename: str, hostname: str, node_driver: 'NodeDriver') -> None:
+    def __init__(self, rolename: str, parameters: dict[str,Any], node_driver: 'NodeDriver'):
         """
         rolename: name of the role in the constellation
-        hostname: the hostname of this Node
+        parameters: parameters for this Node. Always provided, even if empty
         node_driver: the NodeDriver that provisioned this Node
         """
         self._rolename = rolename
-        self._hostname = hostname
+        self._parameters = parameters
         self._node_driver = node_driver
 
 
+    @property
     def rolename(self):
         return self._rolename
 
 
+    @property
     def hostname(self):
-        return self._hostname
+        return self._parameters.get('hostname')
 
 
+    @property
     def node_driver(self):
         return self._node_driver
+
+
+    def parameter(self, name:str) -> str | None:
+        return self._parameters.get(name)
 
 
 class NodeDriver(ABC):
     """
     This is an abstract superclass for all objects that know how to instantiate Nodes of some kind.
     """
-    def __init__(self, name: str) -> None:
-        self._name : str = name
+    def __init__(self, name: str):
+        self.name : str = name
 
 
     @final
-    def provision_node(self, rolename: str, hostname: str | None, parameters: dict[str,Any] | None = None) -> Node:
+    def provision_node(self, rolename: str, parameters: dict[str,Any]) -> Node:
         """
         Instantiate a Node
         rolename: the name of this Node in the constellation
-        hostname: the DNS hostname that was specified in the test plan, or None if none. The actual hostname is carried
-                  by the returned Node
+        parameters: parameters for this Node
         """
         if rolename is None:
-<<<<<<< Updated upstream
-            raise Exception("rolename must be given")
-        ret = self._provision_node(rolename, hostname, parameters)
-=======
             raise NodeSpecificationInvalidError(self, 'rolename', 'rolename must be given')
         ret = self._provision_node(rolename, parameters)
->>>>>>> Stashed changes
         return ret
 
 
@@ -78,17 +79,17 @@
         Deactivate and delete a Node
         node: the Node
         """
-        if node.node_driver() != self :
-            raise Exception(f"Node does not belong to this NodeDriver: {node.node_driver()} vs {self}") # pylint: disable=broad-exception-raised
+        if node.node_driver != self :
+            raise Exception(f"Node does not belong to this NodeDriver: { node.node_driver } vs { self }") # pylint: disable=broad-exception-raised
         self._unprovision_node(node)
 
 
-    def _provision_node(self, rolename: str, hostname: str, parameters: dict[str,Any] | None = None) -> Node:
+    def _provision_node(self, rolename: str, parameters: dict[str,Any]) -> Node:
         """
         The factory method for Node. Any subclass of NodeDriver should also
         override this and return a more specific subclass of IUT.
         """
-        raise NotImplementedByDriverError(self, NodeDriver._provision_node)
+        raise NotImplementedByNodeDriverError(self, NodeDriver._provision_node)
 
 
     def _unprovision_node(self, node: Node) -> None:
@@ -115,13 +116,23 @@
                 return ret
             print(f'INPUT ERROR: invalid input, try again. Was: "{ ret}"')
 
-class NotImplementedByDriverError(RuntimeError):
+
+class NotImplementedByNodeError(RuntimeError):
     """
     This exception is raised when a Node cannot perform a certain operation because it
     has not been implemented in this subtype of Node.
     """
     def __init__(self, node: Node, method: Callable[...,Any], arg: Any = None ):
-        super().__init__(f"Not implemented on node {node}: {method}" + (f" ({ arg })" if arg else ""))
+        super().__init__(f"Not implemented by node {node}: {method}" + (f" ({ arg })" if arg else ""))
+
+
+class NotImplementedByNodeDriverError(RuntimeError):
+    """
+    This exception is raised when a Node cannot perform a certain operation because it
+    has not been implemented in this subtype of Node.
+    """
+    def __init__(self, node_driver: NodeDriver, method: Callable[...,Any], arg: Any = None ):
+        super().__init__(f"Not implemented by node driver {node_driver}: {method}" + (f" ({ arg })" if arg else ""))
 
 
 class NodeSpecificationInsufficientError(RuntimeError):
