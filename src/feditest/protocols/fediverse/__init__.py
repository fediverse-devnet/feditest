--- conflicted
+++ resolved
@@ -29,13 +29,8 @@
 
     def make_announce_object(self, actor_uri, to_be_announced_object_uri: str) -> str:
         """
-<<<<<<< HEAD
-        Perform whatever actions are necessary so the actor with actor_uri will have created
-        an Announce object on this Node announcing the object with to_be_announced_object_uri.
-=======
         Perform whatever actions are necessary so the actor with actor_uri will have Announced
         on this Node, the object with announced_object_uri.
->>>>>>> 47f8e680
         return: URI to the Announce object
         """
         raise NotImplementedByNodeError(self, FediverseNode.make_announce_object)
