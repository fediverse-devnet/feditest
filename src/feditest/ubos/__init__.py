"""
Nodes managed via UBOS https://ubos.net/
"""

import subprocess
import shutil
from typing import Any

from feditest.protocols import Node, NodeDriver, NodeSpecificationInsufficientError, NodeSpecificationInvalidError
from feditest.reporting import info

class UbosNodeDriver(NodeDriver):
    """
    A general-purpose NodeDriver for Nodes provisioned through UBOS Gears.
    """
    def _provision_node(self, rolename: str, hostname: str, parameters: dict[str,Any] | None = None) -> Node:
        """
        The UBOS driver knows how to provision a node either by deploying a UBOS Site JSON file
        with "ubos-admin deploy" or to restore a known state of a Site with "ubos-admin restore".
        """
        if not shutil.which('ubos-admin'):
<<<<<<< HEAD
            raise NodeSpecificationInvalidError(self, type(self), 'can only be used on UBOS.')

        # FIXME: reconcile provided hostname with what's in the site json / backup
=======
            raise Exception(f'UbosNodeDriver ({ type(self)}) can only be used on UBOS.')
>>>>>>> 59354689

        cmd = None
        if not parameters:
            raise NodeSpecificationInsufficientError(self, 'No parameters given')
        if 'siteid' not in parameters:
            raise NodeSpecificationInsufficientError(self, 'Need parameter siteid for now') # FIXME: should get it from the JSON file
        if 'adminid' not in parameters:
<<<<<<< Updated upstream
            raise Exception('UbosNodeDriver needs parameter adminid for now') # FIXME: should get it from the JSON file
=======
            raise NodeSpecificationInsufficientError(self, 'Need parameter adminid for now') # FIXME: should get it from the JSON file
        if 'hostname' not in parameters:
            raise NodeSpecificationInsufficientError(self, 'Needs parameter hostname for now') # FIXME: should get it from the JSON file
        if not hostname_validate(parameters['hostname']):
            raise NodeSpecificationInvalidError(self, 'hostname', parameters['hostname'])
>>>>>>> Stashed changes
        if 'sitejsonfile' in parameters:
            cmd = f"sudo ubos-admin deploy --file {parameters['sitejsonfile']}"
        elif 'backupfile' in parameters:
            cmd = f"sudo ubos-admin restore --in {parameters['backupfile']}"
        else:
            raise NodeSpecificationInsufficientError(self, 'Need parameter sitejsonfile or backupfile')

        self._exec_shell(cmd)
<<<<<<< Updated upstream
        ret = self._instantiate_node(parameters['siteid'], rolename, hostname, parameters['adminid'])
        return ret


    def _instantiate_node(self, site_id: str, rolename: str, hostname: str, admin_id: str) -> None:
=======
        ret = self._instantiate_node(rolename, parameters)
        return ret


    def _instantiate_node(self, rolename: str, parameters: dict[str,Any] | None) -> Node:
>>>>>>> Stashed changes
        """
        This needs to be subclassed to control/observe the running UBOS Node programmatically.
        """
        raise Exception('_instantiate_node must be overridden') # pylint: disable=broad-exception-raised


    def _exec_shell(self, cmd: str):
        info( f"Executing '{cmd}'")
        ret = subprocess.run(cmd, shell=True, check=False)

        return ret.returncode<|MERGE_RESOLUTION|>--- conflicted
+++ resolved
@@ -8,24 +8,22 @@
 
 from feditest.protocols import Node, NodeDriver, NodeSpecificationInsufficientError, NodeSpecificationInvalidError
 from feditest.reporting import info
+from feditest.utils import hostname_validate
+
 
 class UbosNodeDriver(NodeDriver):
     """
     A general-purpose NodeDriver for Nodes provisioned through UBOS Gears.
     """
-    def _provision_node(self, rolename: str, hostname: str, parameters: dict[str,Any] | None = None) -> Node:
+    def _provision_node(self, rolename: str, parameters: dict[str,Any]) -> Node:
         """
         The UBOS driver knows how to provision a node either by deploying a UBOS Site JSON file
         with "ubos-admin deploy" or to restore a known state of a Site with "ubos-admin restore".
         """
         if not shutil.which('ubos-admin'):
-<<<<<<< HEAD
-            raise NodeSpecificationInvalidError(self, type(self), 'can only be used on UBOS.')
+            raise NodeSpecificationInvalidError(self, str(type(self)), 'can only be used on UBOS.')
 
         # FIXME: reconcile provided hostname with what's in the site json / backup
-=======
-            raise Exception(f'UbosNodeDriver ({ type(self)}) can only be used on UBOS.')
->>>>>>> 59354689
 
         cmd = None
         if not parameters:
@@ -33,15 +31,11 @@
         if 'siteid' not in parameters:
             raise NodeSpecificationInsufficientError(self, 'Need parameter siteid for now') # FIXME: should get it from the JSON file
         if 'adminid' not in parameters:
-<<<<<<< Updated upstream
-            raise Exception('UbosNodeDriver needs parameter adminid for now') # FIXME: should get it from the JSON file
-=======
             raise NodeSpecificationInsufficientError(self, 'Need parameter adminid for now') # FIXME: should get it from the JSON file
         if 'hostname' not in parameters:
             raise NodeSpecificationInsufficientError(self, 'Needs parameter hostname for now') # FIXME: should get it from the JSON file
         if not hostname_validate(parameters['hostname']):
             raise NodeSpecificationInvalidError(self, 'hostname', parameters['hostname'])
->>>>>>> Stashed changes
         if 'sitejsonfile' in parameters:
             cmd = f"sudo ubos-admin deploy --file {parameters['sitejsonfile']}"
         elif 'backupfile' in parameters:
@@ -50,23 +44,15 @@
             raise NodeSpecificationInsufficientError(self, 'Need parameter sitejsonfile or backupfile')
 
         self._exec_shell(cmd)
-<<<<<<< Updated upstream
-        ret = self._instantiate_node(parameters['siteid'], rolename, hostname, parameters['adminid'])
+        ret = self._instantiate_ubos_node(rolename, parameters)
         return ret
 
 
-    def _instantiate_node(self, site_id: str, rolename: str, hostname: str, admin_id: str) -> None:
-=======
-        ret = self._instantiate_node(rolename, parameters)
-        return ret
-
-
-    def _instantiate_node(self, rolename: str, parameters: dict[str,Any] | None) -> Node:
->>>>>>> Stashed changes
+    def _instantiate_ubos_node(self, rolename: str, parameters: dict[str,Any]) -> Node:
         """
         This needs to be subclassed to control/observe the running UBOS Node programmatically.
         """
-        raise Exception('_instantiate_node must be overridden') # pylint: disable=broad-exception-raised
+        raise Exception('_instantiate_ubos_node must be overridden') # pylint: disable=broad-exception-raised
 
 
     def _exec_shell(self, cmd: str):
