"""
Nodes managed via UBOS https://ubos.net/
"""

import subprocess
import shutil
from typing import Any

from feditest.protocols import Node, NodeDriver
from feditest.reporting import info

class UbosNodeDriver(NodeDriver):
    """
    A general-purpose NodeDriver for Nodes provisioned through UBOS Gears.
    """
    def _provision_node(self, rolename: str, hostname: str, parameters: dict[str,Any] | None = None) -> Node:
        """
        The UBOS driver knows how to provision a node either by deploying a UBOS Site JSON file
        with "ubos-admin deploy" or to restore a known state of a Site with "ubos-admin restore".
        """
        if not shutil.which('ubos-admin'):
            raise Exception(f'UbosNodeDriver ({ type(self)}) can only be used on UBOS.')
        
<<<<<<< HEAD
        # FIXME: reconcile provided hostname with what's in the site json / backup
=======
>>>>>>> c857a625
        cmd = None
        if not parameters:
            raise Exception('UbosNodeDriver needs parameters')
        if 'siteid' not in parameters:
            raise Exception('UbosNodeDriver needs parameter siteid for now') # FIXME: should get it from the JSON file
        if 'adminid' not in parameters:
            raise Exception('UbosNodeDriver needs parameter adminid for now') # FIXME: should get it from the JSON file
        if 'sitejsonfile' in parameters:
            cmd = f"sudo ubos-admin deploy --file {parameters['sitejsonfile']}"
        elif 'backupfile' in parameters:
            cmd = f"sudo ubos-admin restore --in {parameters['backupfile']}"
        else:
            raise Exception('UbosNodeDriver needs parameter sitejsonfile or backupfile')

        self._exec_shell(cmd)
        ret = self._instantiate_node(parameters['siteid'], rolename, hostname, parameters['adminid'])
        return ret


    def _instantiate_node(self, site_id: str, rolename: str, hostname: str, admin_id: str) -> None:
        """
        This needs to be subclassed to control/observe the running UBOS Node programmatically.
        """
        raise Exception('_instantiate_node must be overridden')


    def _exec_shell(self, cmd: str):
        info( f"Executing '{cmd}'")
        ret = subprocess.run(cmd, shell=True, check=False)

        return ret.returncode<|MERGE_RESOLUTION|>--- conflicted
+++ resolved
@@ -19,12 +19,8 @@
         with "ubos-admin deploy" or to restore a known state of a Site with "ubos-admin restore".
         """
         if not shutil.which('ubos-admin'):
-            raise Exception(f'UbosNodeDriver ({ type(self)}) can only be used on UBOS.')
-        
-<<<<<<< HEAD
-        # FIXME: reconcile provided hostname with what's in the site json / backup
-=======
->>>>>>> c857a625
+            raise Exception(f'UbosNodeDriver ({ type(self)}) can only be used on UBOS.'
+
         cmd = None
         if not parameters:
             raise Exception('UbosNodeDriver needs parameters')
