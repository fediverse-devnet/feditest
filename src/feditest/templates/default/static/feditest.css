--- conflicted
+++ resolved
@@ -424,11 +424,6 @@
     font-size: 1.4rem;
 }
 
-<<<<<<< HEAD
-table.tests tfoot th:first-of-type {
-    visibility: hidden;
-}
-
 div.feditest.mobile {
     display: none;
 }
@@ -452,8 +447,8 @@
     .feditest.module.summary table.summary th:first-child {
         width: 160px;
     }
-=======
+}
+
 .feditest .percentage {
     font-weight: 200;
->>>>>>> c617d093
 }