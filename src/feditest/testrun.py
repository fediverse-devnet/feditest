--- conflicted
+++ resolved
@@ -31,13 +31,14 @@
         self._plan_constellation = plan_constellation
         self._run_constellation : dict[str, Node] = {}
 
-    def setup(self):
+
+    def setup(self) -> None:
         """
         Set up the constellation of nodes needed for some tests.
         """
-
         info('Setting up constellation:', self._plan_constellation.name)
 
+        wait_time = 0
         for plan_role in self._plan_constellation.roles:
             plan_role_name = plan_role.name
             node_driver_class : Type[Any] = all_node_drivers[plan_role.nodedriver]
@@ -45,17 +46,21 @@
             info('Setting up role', plan_role_name, f'(node driver: {plan_role.nodedriver})')
 
             node_driver : NodeDriver = node_driver_class(plan_role_name)
-            node : Node = node_driver.provision_node(plan_role_name, plan_role.hostname, plan_role.parameters)
+            parameters = plan_role.parameters if plan_role.parameters else {}
+            node : Node = node_driver.provision_node(plan_role_name, parameters)
             if node:
                 self._run_constellation[plan_role_name] = node
             else:
                 raise Exception(f'NodeDriver {node_driver} returned null Node from provision_node()')
 
-        if not os.environ.get("UNIT_TESTING"):
-            info('Sleeping for 10sec to give the Nodes some time to get ready.')
-            time.sleep(10) # This is a fudge factor because apparently some applications take some time
-                           # after deployment before they are ready to communicate.
-                           # FIXME? This should potentially be in the NodeDrivers
+            if 'start-delay' in parameters:
+                wait_time = max(wait_time, int(parameters['start-delay']))
+
+        if wait_time:
+            info(f'Sleeping for { wait_time } sec to give the Nodes some time to get ready.')
+            time.sleep(wait_time) # Apparently some applications take some time
+                                  # after deployment before they are ready to communicate.
+
 
     def teardown(self):
         info('Tearing down constellation:', self._plan_constellation.name)
@@ -66,8 +71,7 @@
             if plan_role_name in self._run_constellation: # setup may never have succeeded
                 info('Tearing down role', plan_role_name)
                 node = self._run_constellation[plan_role_name]
-                driver = node.node_driver()
-                driver.unprovision_node(node)
+                node.node_driver.unprovision_node(node)
                 del self._run_constellation[plan_role_name]
 
 
@@ -80,7 +84,8 @@
         self.name = name
         self.problems : List[Exception] = []
         self._plan_session = plan_session
-        self._constellation = None
+        self._constellation : TestRunConstellation | None = None
+
 
     def run(self):
         if len(self._plan_session.tests ):
@@ -113,32 +118,36 @@
 
     def _run_test_spec(self, test_spec: TestPlanTestSpec):
         info('Running test', test_spec.name)
-        test : Test = all_tests.get(test_spec.name)
-
-        for test_step in test.steps:
-            info('Running step', test_step.name )
-
+        test : Test | None = all_tests.get(test_spec.name)
+
+        if test and self._constellation:
             plan_roles = self._constellation._plan_constellation.roles
             run_constellation = self._constellation._run_constellation
 
-            # FIXME: we should map the plan_roles to the names of the @test function parameters
-            match len(plan_roles):
-                case 1:
-                    test_step.function(run_constellation[plan_roles[0].name])
-                case 2:
-                    test_step.function(run_constellation[plan_roles[0].name],
-                                       run_constellation[plan_roles[1].name])
-                case 3:
-                    test_step.function(run_constellation[plan_roles[0].name],
-                                       run_constellation[plan_roles[1].name],
-                                       run_constellation[plan_roles[2].name])
-                case 4:
-                    test_step.function(run_constellation[plan_roles[0].name],
-                                       run_constellation[plan_roles[1].name],
-                                       run_constellation[plan_roles[2].name],
-                                       run_constellation[plan_roles[3].name])
-                case _:
-                    error( 'Constellation size not supported yet:', len(plan_roles))
+            for test_step in test.steps:
+                info('Running step', test_step.name )
+
+                # FIXME: we should map the plan_roles to the names of the @test function parameters
+                match len(plan_roles):
+                    case 1:
+                        test_step.function(run_constellation[plan_roles[0].name])
+                    case 2:
+                        test_step.function(run_constellation[plan_roles[0].name],
+                                        run_constellation[plan_roles[1].name])
+                    case 3:
+                        test_step.function(run_constellation[plan_roles[0].name],
+                                        run_constellation[plan_roles[1].name],
+                                        run_constellation[plan_roles[2].name])
+                    case 4:
+                        test_step.function(run_constellation[plan_roles[0].name],
+                                        run_constellation[plan_roles[1].name],
+                                        run_constellation[plan_roles[2].name],
+                                        run_constellation[plan_roles[3].name])
+                    case _:
+                        error('Constellation size not supported yet:', len(plan_roles))
+        else:
+            error(f'Test not found: { test_spec.name}')
+
 
 @dataclass
 class TestProblem:
@@ -155,15 +164,7 @@
         """Write test results."""
         ...
 
-<<<<<<< HEAD
-class DefaultTestResultWriter:
-    def write(self,
-              plan: TestPlan,
-              run_sessions: list[TestRunSession],
-              metadata: dict[str, Any]|None = None):
-        if any(s.problems for s in run_sessions):
-            error('FAILED')
-=======
+
 @dataclass
 class TestSummary:
     total: int
@@ -208,8 +209,6 @@
                 summary.skipped,
             )
         )
-
->>>>>>> 59354689
 
 class TapTestResultWriter:
     def __init__(self, out: IO = sys.stdout):
@@ -258,7 +257,7 @@
             print(f"#   skipped: {summary.skipped}")
 
 
-def _get_problem(run_session, test: TestPlanTestSpec) -> TestProblem:
+def _get_problem(run_session, test: TestPlanTestSpec) -> TestProblem | None:
     return next((p for p in run_session.problems if p.test.name == test.name), None)
 
 
@@ -271,7 +270,8 @@
         self._result_writer = result_writer
         self._runid : str = 'feditest-run-' + datetime.now(timezone.utc).strftime( "%Y-%m-%dT%H:%M:%S.%f")
 
-    def run(self):
+
+    def run(self) -> int:
         info( f'RUNNING test plan: {self._plan.name} (id: {self._runid})' )
 
         run_sessions: list[TestRunSession] = []
