"""
Classes that represent a running TestPlan and its its parts.
"""

<<<<<<< HEAD
import os
import sys
import time
from contextlib import redirect_stdout
from dataclasses import dataclass
from datetime import datetime, timezone
from typing import IO, Any, List, Protocol, Type
=======
# pylint: disable=protected-access

from datetime import datetime, timezone
import time
from typing import Any, List, Type
>>>>>>> d47eabaa

from feditest import Test, all_node_drivers, all_tests
from feditest.protocols import Node, NodeDriver
from feditest.reporting import error, fatal, info
from feditest.testplan import (
    TestPlan,
    TestPlanConstellation,
    TestPlanSession,
    TestPlanTestSpec,
)


class TestRunConstellation:
    """
    The instance of a TestPlanConstellation associated with a particular test run.
    """
    def __init__(self, plan_constellation: TestPlanConstellation ):
        self._plan_constellation = plan_constellation
        self._run_constellation : dict[str, Node] = {}

    def setup(self):
        """
        Set up the constellation of nodes needed for some tests.
        """

        info('Setting up constellation:', self._plan_constellation.name)

        for plan_role in self._plan_constellation.roles:
            plan_role_name = plan_role.name
            node_driver_class : Type[Any] = all_node_drivers[plan_role.nodedriver]

            info('Setting up role', plan_role_name, f'(node driver: {plan_role.nodedriver})')

            node_driver : NodeDriver = node_driver_class(plan_role_name)
            node : Node = node_driver.provision_node(plan_role_name, plan_role.hostname, plan_role.parameters)
            if node:
                self._run_constellation[plan_role_name] = node
            else:
                raise Exception(f'NodeDriver {node_driver} returned null Node from provision_node()')

        if not os.environ.get("UNIT_TESTING"):
            time.sleep(10) # This is a fudge factor because apparently some applications take some time
                           # after deployment before they are ready to communicate.
                           # FIXME? This should potentially be in the NodeDrivers

    def teardown(self):
        info('Tearing down constellation:', self._plan_constellation.name)

        for plan_role in reversed(self._plan_constellation.roles):
            plan_role_name = plan_role.name

            if plan_role_name in self._run_constellation: # setup may never have succeeded
                info('Tearing down role', plan_role_name)
                node = self._run_constellation[plan_role_name]
                driver = node.node_driver()
                driver.unprovision_node(node)
                del self._run_constellation[plan_role_name]


class TestRunSession:
    """
    A TestRun consists of one or more TestRunSessions, each of which spins up a constallation, the runs
    some tests and then tears itself down again. Then the next TestRunSession can run.
    """
    def __init__(self, name: str, plan_session: TestPlanSession):
        self.name = name
        self.problems : List[Exception] = []
        self._plan_session = plan_session
        self._constellation = None

    def run(self):
        if len(self._plan_session.tests ):
            info('Running session:', self.name)

            try:
                self._constellation = TestRunConstellation(self._plan_session.constellation)
                self._constellation.setup()

                for test_spec in self._plan_session.tests:
                    if test_spec.disabled:
                        info('Skipping TestSpec', test_spec.disabled, "reason:", test_spec.disabled)
                    else:
                        try:
                            self._run_test_spec(test_spec)
                        except Exception as e:
                            error('FAILED test:', e)
<<<<<<< HEAD
                            self.problems.append(TestProblem(test_spec, e))
=======
                            self._problems.append(e)
>>>>>>> d47eabaa
            finally:
                self._constellation.teardown()

            if self._constellation._run_constellation:
                fatal( 'Still have nodes in the constellation', self._constellation._run_constellation )

            info('End running session:', self.name)

        else:
            info('Skipping session:', self.name, ': no tests defined')


    def _run_test_spec(self, test_spec: TestPlanTestSpec):
        info('Running test', test_spec.name)
        test : Test = all_tests.get(test_spec.name)

        for test_step in test.steps:
            info('Running step', test_step.name )

            plan_roles = self._constellation._plan_constellation.roles
            run_constellation = self._constellation._run_constellation

            # FIXME: we should map the plan_roles to the names of the @test function parameters
            match len(plan_roles):
                case 1:
                    test_step.function(run_constellation[plan_roles[0].name])
                case 2:
                    test_step.function(run_constellation[plan_roles[0].name],
                                       run_constellation[plan_roles[1].name])
                case 3:
                    test_step.function(run_constellation[plan_roles[0].name],
                                       run_constellation[plan_roles[1].name],
                                       run_constellation[plan_roles[2].name])
                case 4:
                    test_step.function(run_constellation[plan_roles[0].name],
                                       run_constellation[plan_roles[1].name],
                                       run_constellation[plan_roles[2].name],
                                       run_constellation[plan_roles[3].name])
                case _:
                    error( 'Constellation size not supported yet:', len(plan_roles))

@dataclass
class TestProblem:
    """Information about test failure/problem."""
    test: TestPlanTestSpec
    exc: Exception


class TestResultWriter(Protocol):
    """An object that writes test results in some format."""
    def write(self, plan: TestPlan, 
              run_sessions: list[TestRunSession], 
              metadata: dict[str, Any]|None = None):
        """Write test results."""
        ...
        
class DefaultTestResultWriter:
    def write(self, 
              plan: TestPlan,
              run_sessions: list[TestRunSession], 
              metadata: dict[str, Any]|None = None):
        if any(s.problems for s in run_sessions):
            info('FAILED')

class TapTestResultWriter:
    def __init__(self, out: IO = sys.stdout):
        self.out = out

    def write(self, plan, run_sessions, metadata = None):
        with redirect_stdout(self.out):
            print("TAP version 14")
            print(f"# test plan: {plan.name}")
            if metadata:
                for key, value in metadata.items():
                    print(f"# {key}: {value}")
            # date, etc.
            test_id = 0
            for run_session, plan_session in zip(run_sessions, plan.sessions):
                print(f"# session: {run_session.name}")
                print(f"# constellation: {plan_session.constellation.name}")
                print(f"#   name: {plan_session.constellation.name}")
                print("#   roles:")
                for role in plan_session.constellation.roles:
                    print(f"#     - name: {role.name}")
                    print(f"#       driver: {role.nodedriver}")
                for test in plan_session.tests:
                    test_id += 1
                    if problem := self._get_problem(run_session, test):
                        print(f"not ok {test_id} - {test.name}")
                        print("  ---")
                        print("  problem: |")
                        for line in str(problem).strip().split("\n"):
                            print(f"    {line}")
                        print("  ...")
                    else:
                        directives = f" # SKIP {test.disabled}" if test.disabled else ""
                        print(f"ok {test_id} - {test.name}{directives}")
            print(f"1..{test_id}")

    @staticmethod
    def _get_problem(run_session, test: TestPlanTestSpec) -> TestProblem:
        return next((p for p in run_session.problems if p.test.name == test.name), None)

class TestRun:
    """
    Encapsulates the state of a test run while feditest is executing a TestPlan
    """
    def __init__(self, plan: TestPlan, result_writer: TestResultWriter):
        self._plan = plan
        self._result_writer = result_writer
        self._runid : str = 'feditest-run-' + datetime.now(timezone.utc).strftime( "%Y-%m-%dT%H:%M:%S.%f")

    def run(self):
        info( f'RUNNING test plan: {self._plan.name} (id: {self._runid})' )

<<<<<<< HEAD
        run_sessions: list[TestRunSession] = []

        for i in range(0, len(self._plan.sessions)):
=======
        all_passed : bool = True
        for i in range(0, len(self._plan.sessions)): # pylint: disable=consider-using-enumerate
>>>>>>> d47eabaa
            plan_session = self._plan.sessions[i]
            run_session = TestRunSession(plan_session.name if plan_session.name else f'{self._plan.name}/{str(i)}', plan_session)
            run_session.run()
<<<<<<< HEAD
            run_sessions.append(run_session)

        self._result_writer.write(self._plan, run_sessions)

        all_passed = all(not s.problems for s in run_sessions)
        return 0 if all_passed else 1
=======
            if run_session._problems:
                all_passed = False

        if all_passed:
            return 0
        info('FAILED')
        return 1
>>>>>>> d47eabaa
<|MERGE_RESOLUTION|>--- conflicted
+++ resolved
@@ -2,7 +2,8 @@
 Classes that represent a running TestPlan and its its parts.
 """
 
-<<<<<<< HEAD
+# pylint: disable=protected-access
+
 import os
 import sys
 import time
@@ -10,13 +11,6 @@
 from dataclasses import dataclass
 from datetime import datetime, timezone
 from typing import IO, Any, List, Protocol, Type
-=======
-# pylint: disable=protected-access
-
-from datetime import datetime, timezone
-import time
-from typing import Any, List, Type
->>>>>>> d47eabaa
 
 from feditest import Test, all_node_drivers, all_tests
 from feditest.protocols import Node, NodeDriver
@@ -103,11 +97,7 @@
                             self._run_test_spec(test_spec)
                         except Exception as e:
                             error('FAILED test:', e)
-<<<<<<< HEAD
                             self.problems.append(TestProblem(test_spec, e))
-=======
-                            self._problems.append(e)
->>>>>>> d47eabaa
             finally:
                 self._constellation.teardown()
 
@@ -223,30 +213,15 @@
     def run(self):
         info( f'RUNNING test plan: {self._plan.name} (id: {self._runid})' )
 
-<<<<<<< HEAD
         run_sessions: list[TestRunSession] = []
 
-        for i in range(0, len(self._plan.sessions)):
-=======
-        all_passed : bool = True
         for i in range(0, len(self._plan.sessions)): # pylint: disable=consider-using-enumerate
->>>>>>> d47eabaa
             plan_session = self._plan.sessions[i]
             run_session = TestRunSession(plan_session.name if plan_session.name else f'{self._plan.name}/{str(i)}', plan_session)
             run_session.run()
-<<<<<<< HEAD
             run_sessions.append(run_session)
 
         self._result_writer.write(self._plan, run_sessions)
 
         all_passed = all(not s.problems for s in run_sessions)
-        return 0 if all_passed else 1
-=======
-            if run_session._problems:
-                all_passed = False
-
-        if all_passed:
-            return 0
-        info('FAILED')
-        return 1
->>>>>>> d47eabaa
+        return 0 if all_passed else 1