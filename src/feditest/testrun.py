--- conflicted
+++ resolved
@@ -257,7 +257,6 @@
         info(f'Started TestRunSession for TestPlanSession { self }')
 
         try:
-<<<<<<< HEAD
             plan_test_index = controller.determine_next_test_index()
             while plan_test_index>=0 and plan_test_index<len(self.plan_session.tests):
                 try:
@@ -315,40 +314,6 @@
 
 
 class TestRun(HasStartEndResults):
-=======
-            template = self.templates.get_template(self.template_name)
-        except TemplateNotFound:
-            try:
-                template = self.templates.get_template(self.template_name + '.jinja2')
-            except TemplateNotFound:
-                fatal('jinja2 template not found:', self.template_name)
-
-        with redirect_stdout(self.out):
-            all_tests = sorted(
-                {test.name: test for s in plan.sessions for test in s.tests}.values(),
-                key=lambda t: t.name,
-            )
-            sessions = list(zip(run_sessions, plan.sessions))
-            summary = TestSummary.for_run(plan, run_sessions)
-            print(
-                template.render(
-                    plan=plan,
-                    sessions=sessions,
-                    summary=summary,
-                    metadata=metadata,
-                    all_tests=all_tests,
-                    get_problem=_get_problem,
-                    remove_white=lambda s: re.sub('[ \t\n\a]', '_', s)
-                )
-            )
-
-
-def _get_problem(run_session, test: TestPlanTestSpec) -> TestProblem | None:
-    return next((p for p in run_session.problems if p.test.name == test.name), None)
-
-
-class TestRun:
->>>>>>> e4a2b188
     """
     Encapsulates the state of a test run while feditest is executing a TestPlan
     """
@@ -368,21 +333,9 @@
         return self.id
 
 
-<<<<<<< HEAD
     def run(self, controller: feditest.testruncontroller.TestRunController) -> None:
         """
         Run a TestPlan.
-=======
-        metadata = {
-            "feditest": feditest.version(),
-            "timestamp": datetime.now(UTC),
-            "platform": platform.platform(),
-            "username": getpass.getuser(),
-            "hostname": platform.node(),
-        }
->>>>>>> e4a2b188
-
-        return: the number of sessions run, or a negative number to signal that not all sessions were run or completed
         """
         self.started = datetime.now(UTC)
         info(f'Started TestRun { self }')
