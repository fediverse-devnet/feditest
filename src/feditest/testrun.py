--- conflicted
+++ resolved
@@ -2,14 +2,8 @@
 Classes that represent a running TestPlan and its its parts.
 """
 
-<<<<<<< HEAD
 import os
 import sys
-=======
-# pylint: disable=protected-access
-
-from datetime import datetime, timezone
->>>>>>> 9c4ca922
 import time
 from contextlib import redirect_stdout
 from dataclasses import dataclass
@@ -100,13 +94,8 @@
                         try:
                             self._run_test_spec(test_spec)
                         except Exception as e:
-<<<<<<< HEAD
-                             error('FAILED test:', e)
-                             self.problems.append(TestProblem(test_spec, e))
-=======
                             error('FAILED test:', e)
-                            self._problems.append(e)
->>>>>>> 9c4ca922
+                            self.problems.append(TestProblem(test_spec, e))
             finally:
                 self._constellation.teardown()
 
@@ -120,10 +109,6 @@
 
 
     def _run_test_spec(self, test_spec: TestPlanTestSpec):
-<<<<<<< HEAD
-=======
-
->>>>>>> 9c4ca922
         info('Running test', test_spec.name)
         test : Test = all_tests.get(test_spec.name)
 
@@ -230,30 +215,15 @@
     def run(self):
         info( f'RUNNING test plan: {self._plan.name} (id: {self._runid})' )
 
-<<<<<<< HEAD
         run_sessions: list[TestRunSession] = []
 
         for i in range(0, len(self._plan.sessions)):
-=======
-        all_passed : bool = True
-        for i in range(0, len(self._plan.sessions)): # pylint: disable=consider-using-enumerate
->>>>>>> 9c4ca922
             plan_session = self._plan.sessions[i]
             run_session = TestRunSession(plan_session.name if plan_session.name else f'{self._plan.name}/{str(i)}', plan_session)
             run_session.run()
-<<<<<<< HEAD
             run_sessions.append(run_session)
 
         self._result_writer.write(self._plan, run_sessions)
 
         all_passed = sum(1 for s in run_sessions if s.problems)
-        return 0 if all_passed == 0 else 1
-=======
-            if run_session._problems:
-                all_passed = False
-
-        if all_passed:
-            return 0
-        info('FAILED')
-        return 1
->>>>>>> 9c4ca922
+        return 0 if all_passed == 0 else 1