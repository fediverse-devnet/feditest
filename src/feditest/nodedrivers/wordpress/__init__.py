"""
"""

from feditest import nodedriver
from feditest.protocols import NodeSpecificationInsufficientError
from feditest.protocols.fediverse import FediverseNode
from feditest.ubos import UbosNodeDriver


class WordPressPlusActivityPubPluginUbosNode(FediverseNode):
    """
    A Node running WordPress with the ActivityPub plugin, instantiated with UBOS.
    """
<<<<<<< Updated upstream
    def __init__(self, site_id: str, rolename: str, hostname: str, admin_id: str, node_driver: 'WordPressPlusActivityPubPluginUbosNodeDriver') -> None:
        super(FediverseNode, self).__init__(rolename, hostname, node_driver)

        self._site_id = site_id
        self._admin_id = admin_id


    def obtain_account_identifier(self, nickname: str = None) -> str:
        """
        We simply return the admin account that we know exists.
        """
        return f"acct:{self._admin_id}@{self._hostname}"


    def obtain_non_existing_account_identifier(self, nickname: str = None ) ->str:
        return f"acct:undefined@{self._hostname}"
=======
    def __init__(self, rolename: str, parameters: dict[str,Any] | None, node_driver: 'WordPressPlusActivityPubPluginUbosNodeDriver'):
        super(FediverseNode, self).__init__(rolename, parameters, node_driver)
>>>>>>> Stashed changes


    def obtain_actor_document_uri(self, actor_rolename: str = None) -> str:
        return f"https://{self._hostname}/author/{self._admin_id}/"


@nodedriver
class WordPressPlusActivityPubPluginUbosNodeDriver(UbosNodeDriver):
    """
    Knows how to instantiate WordPress with the ActivityPub plugin via UBOr.
    """
<<<<<<< Updated upstream
    def _instantiate_node(self, site_id: str, rolename: str, hostname: str, admin_id: str) -> None:
        return WordPressPlusActivityPubPluginUbosNode(site_id, rolename, hostname, admin_id, self)
=======
    def _instantiate_node(self, rolename: str, parameters: dict[str,Any] | None ) -> WordPressPlusActivityPubPluginUbosNode:
        if 'siteid' not in parameters:
            raise NodeSpecificationInsufficientError(self, 'no siteid given')

        return WordPressPlusActivityPubPluginUbosNode(rolename, parameters, self)
>>>>>>> Stashed changes


    def _unprovision_node(self, node: WordPressPlusActivityPubPluginUbosNode) -> None:
        self._exec_shell(f"sudo ubos-admin undeploy --siteid {node._site_id}") # pylint: disable=protected-access<|MERGE_RESOLUTION|>--- conflicted
+++ resolved
@@ -1,8 +1,10 @@
 """
 """
 
+from typing import Any
+
 from feditest import nodedriver
-from feditest.protocols import NodeSpecificationInsufficientError
+from feditest.protocols import Node, NodeSpecificationInsufficientError
 from feditest.protocols.fediverse import FediverseNode
 from feditest.ubos import UbosNodeDriver
 
@@ -11,31 +13,12 @@
     """
     A Node running WordPress with the ActivityPub plugin, instantiated with UBOS.
     """
-<<<<<<< Updated upstream
-    def __init__(self, site_id: str, rolename: str, hostname: str, admin_id: str, node_driver: 'WordPressPlusActivityPubPluginUbosNodeDriver') -> None:
-        super(FediverseNode, self).__init__(rolename, hostname, node_driver)
-
-        self._site_id = site_id
-        self._admin_id = admin_id
+    def __init__(self, rolename: str, parameters: dict[str,Any], node_driver: 'WordPressPlusActivityPubPluginUbosNodeDriver'):
+        super(FediverseNode, self).__init__(rolename, parameters, node_driver)
 
 
-    def obtain_account_identifier(self, nickname: str = None) -> str:
-        """
-        We simply return the admin account that we know exists.
-        """
-        return f"acct:{self._admin_id}@{self._hostname}"
-
-
-    def obtain_non_existing_account_identifier(self, nickname: str = None ) ->str:
-        return f"acct:undefined@{self._hostname}"
-=======
-    def __init__(self, rolename: str, parameters: dict[str,Any] | None, node_driver: 'WordPressPlusActivityPubPluginUbosNodeDriver'):
-        super(FediverseNode, self).__init__(rolename, parameters, node_driver)
->>>>>>> Stashed changes
-
-
-    def obtain_actor_document_uri(self, actor_rolename: str = None) -> str:
-        return f"https://{self._hostname}/author/{self._admin_id}/"
+    def obtain_actor_document_uri(self, actor_rolename: str | None = None) -> str:
+        return f"https://{self.hostname}/author/{ self.parameter('adminid') }/"
 
 
 @nodedriver
@@ -43,17 +26,14 @@
     """
     Knows how to instantiate WordPress with the ActivityPub plugin via UBOr.
     """
-<<<<<<< Updated upstream
-    def _instantiate_node(self, site_id: str, rolename: str, hostname: str, admin_id: str) -> None:
-        return WordPressPlusActivityPubPluginUbosNode(site_id, rolename, hostname, admin_id, self)
-=======
-    def _instantiate_node(self, rolename: str, parameters: dict[str,Any] | None ) -> WordPressPlusActivityPubPluginUbosNode:
+    def _instantiate_ubos_node(self, rolename: str, parameters: dict[str,Any]) -> WordPressPlusActivityPubPluginUbosNode:
         if 'siteid' not in parameters:
             raise NodeSpecificationInsufficientError(self, 'no siteid given')
+        if 'adminid' not in parameters:
+            raise NodeSpecificationInsufficientError(self, 'no adminid given')
 
         return WordPressPlusActivityPubPluginUbosNode(rolename, parameters, self)
->>>>>>> Stashed changes
 
 
-    def _unprovision_node(self, node: WordPressPlusActivityPubPluginUbosNode) -> None:
-        self._exec_shell(f"sudo ubos-admin undeploy --siteid {node._site_id}") # pylint: disable=protected-access+    def _unprovision_node(self, node: Node) -> None:
+        self._exec_shell(f"sudo ubos-admin undeploy --siteid { node.parameter('siteid') }")