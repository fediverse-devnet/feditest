--- conflicted
+++ resolved
@@ -357,7 +357,6 @@
             relationship = mastodon_client.account_follow(to_follow_account) # noqa: F841
             return
         raise ValueError(f'Account not found with Actor URI: { to_follow_actor_uri }')
-<<<<<<< HEAD
 
 
     # Python 3.12 @override
@@ -383,35 +382,7 @@
 
 
     # Python 3.12 @override
-    def wait_until_actor_has_received_note(self, actor_uri: str, object_uri: str, max_wait: float = 5.) -> None:
-=======
-
-
-    # Python 3.12 @override
-    def set_auto_accept_follow(self, actor_uri: str, auto_accept_follow: bool = True) -> None:
-        if self._auto_accept_follow == auto_accept_follow:
-            return
-        raise NotImplementedByNodeError(self, NodeWithMastodonAPI.set_auto_accept_follow) # Can't find an API call for this
-
-
-    # Python 3.12 @override
-    def make_follow_accept(self, actor_uri: str, follower_actor_uri: str) -> None:
-        super().make_follow_accept(actor_uri, follower_actor_uri) # FIXME
-
-
-    # Python 3.12 @override
-    def make_follow_reject(self, actor_uri: str, follower_actor_uri: str) -> None:
-        super().make_follow_reject(actor_uri, follower_actor_uri) # FIXME
-
-
-    # Python 3.12 @override
-    def make_follow_undo(self, actor_uri: str, follower_actor_uri: str) -> None:
-        super().make_follow_undo(actor_uri, follower_actor_uri) # FIXME
-
-
-    # Python 3.12 @override
     def wait_until_actor_has_received_note(self, actor_uri: str, object_uri: str, max_wait: float = 5.) -> str:
->>>>>>> 294815ae
         trace('wait_until_actor_has_received_note:')
         mastodon_client = self._get_mastodon_client_by_actor_uri(actor_uri)
 
