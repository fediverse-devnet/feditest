--- conflicted
+++ resolved
@@ -192,12 +192,8 @@
     # Python 3.12 @override
     def mastodon_user_client(self, node: 'NodeWithMastodonAPI') -> Mastodon:
         if self._mastodon_user_client is None:
-<<<<<<< HEAD
+            oauth_app = cast(MastodonOAuthApp,node._mastodon_oauth_app)
             trace(f'Logging into Mastodon at "{ oauth_app.api_base_url }" as "{ self.email }" with password.')
-=======
-            oauth_app = cast(MastodonOAuthApp,node._mastodon_oauth_app)
-            trace(f'Logging into Mastodon at { oauth_app.api_base_url } as { self.email }')
->>>>>>> 1ee2ee5e
             client = Mastodon(
                 client_id = oauth_app.client_id,
                 client_secret = oauth_app.client_secret,
@@ -225,11 +221,8 @@
     # Python 3.12 @override
     def mastodon_user_client(self, node: 'NodeWithMastodonAPI') -> Mastodon:
         if self._mastodon_user_client is None:
-<<<<<<< HEAD
+            oauth_app = cast(MastodonOAuthApp,node._mastodon_oauth_app)
             trace(f'Logging into Mastodon at "{ oauth_app.api_base_url }" with userid "{ self.userid }" with OAuth token.')
-=======
-            oauth_app = cast(MastodonOAuthApp,node._mastodon_oauth_app)
->>>>>>> 1ee2ee5e
             client = Mastodon(
                 client_id = oauth_app.client_id,
                 client_secret=oauth_app.client_secret,
@@ -387,7 +380,7 @@
         trace('make_follow_undo:')
         mastodon_client = self._get_mastodon_client_by_actor_uri(actor_uri)
 
-        if following_account := self._get_account_dict_by_other_actor_uri(mastodon_client, following_actor_uri):
+        if following_account := self._find_account_dict_by_other_actor_uri(mastodon_client, following_actor_uri):
             relationship = mastodon_client.account_unfollow(following_account) # noqa: F841
             return
         raise ValueError(f'Account not found with Actor URI: { following_actor_uri }')
@@ -456,7 +449,7 @@
         trace(f'wait_until_actor_is_unfollowing_actor: actor_uri = { actor_uri }, to_be_unfollowed_uri = { to_be_unfollowed_uri }')
         mastodon_client = self._get_mastodon_client_by_actor_uri(actor_uri)
 
-        if to_be_unfollowed_account := self._get_account_dict_by_other_actor_uri(mastodon_client, to_be_unfollowed_uri):
+        if to_be_unfollowed_account := self._find_account_dict_by_other_actor_uri(mastodon_client, to_be_unfollowed_uri):
             self._poll_until_result( # may throw
                 lambda: not self._is_following(mastodon_client, to_be_unfollowed_account),
                 int(max_wait),
@@ -471,7 +464,7 @@
         trace(f'wait_until_actor_is_unfollowed_by_actor: actor_uri = { actor_uri }, to_be_unfollowing_uri = { to_be_unfollowing_uri }')
         mastodon_client = self._get_mastodon_client_by_actor_uri(actor_uri)
 
-        if to_be_unfollowing_account := self._get_account_dict_by_other_actor_uri(mastodon_client, to_be_unfollowing_uri):
+        if to_be_unfollowing_account := self._find_account_dict_by_other_actor_uri(mastodon_client, to_be_unfollowing_uri):
             self._poll_until_result( # may throw
                 lambda: not self._is_followed_by(mastodon_client, to_be_unfollowing_account),
                 int(max_wait),
