[build-system]
requires = ["hatchling"]
build-backend = "hatchling.build"


[project]
name = "feditest"
version = "0.3"
authors = [
  { name="Johannes Ernst", email="git@j12t.org" },
  { name="Steve Bate", email="svc-github@stevebate.net" }
]
maintainers = [
  { name="Johannes Ernst", email="git@j12t.org" },
  { name="Steve Bate", email="svc-github@stevebate.net" }
]
dependencies = [
  "cryptography",
  "httpx",
  "langcodes",
  "msgspec",
  "multidict",
  "jinja2",
  "pyhamcrest",
  "pytest",
  "mastodon.py",
<<<<<<< HEAD
  "types-requests"
=======
  "pre-commit"
>>>>>>> 72228843
]
description = "Testing federated protocols"
readme = "README-PyPI.md"

# We develop on 3.11, so we can support debian 12 (including Raspberry PI OS) systems,
# which have not been upgraded to 3.12 yet.
requires-python = ">=3.11.2, <3.12.0"
# For production, we'd like to say this, but there does not seem to be a syntax for that
# requires-python = ">=3.11"
# We really want 3.12 so we can use @override

classifiers = [
    "Development Status :: 3 - Alpha",
    "Environment :: Console",
    "Intended Audience :: Developers",
    "License :: OSI Approved :: MIT License",
    "Operating System :: MacOS :: MacOS X",
    "Operating System :: POSIX :: Linux",
    "Programming Language :: Python :: 3",
    "Topic :: Software Development :: Testing"
]


[project.scripts]
feditest = "feditest.cli:main"


[project.urls]
Homepage = "https://feditest.org/"


[tool.hatch.build.targets.sdist]
exclude = [
    "docs/"
]


[tool.pylint."MESSAGES CONTROL"]
max-line-length=120
disable="arguments-renamed, empty-docstring, global-variable-not-assigned, line-too-long, missing-class-docstring, missing-function-docstring, too-few-public-methods, too-many-arguments"

[tool.pytest.ini_options]
pythonpath = ["src"]<|MERGE_RESOLUTION|>--- conflicted
+++ resolved
@@ -24,11 +24,8 @@
   "pyhamcrest",
   "pytest",
   "mastodon.py",
-<<<<<<< HEAD
-  "types-requests"
-=======
+  "types-requests",
   "pre-commit"
->>>>>>> 72228843
 ]
 description = "Testing federated protocols"
 readme = "README-PyPI.md"
